--- conflicted
+++ resolved
@@ -417,28 +417,9 @@
                 <div class="panel-heading">
                     <strong>Related Devices</strong>
                 </div>
-<<<<<<< HEAD
                 {% if related_devices %}
                     <table class="table table-hover panel-body">
                         {% for rd in related_devices %}
-=======
-                <table class="table table-hover table-headings panel-body component-list">
-                    <thead>
-                        <tr>
-                            {% if perms.dcim.change_devicebay or perms.dcim.delete_devicebay %}
-                                <th class="pk"><input type="checkbox" class="toggle" title="Toggle all" /></th>
-                            {% endif %}
-                            <th>Name</th>
-                            <th>Status</th>
-                            <th colspan="2">Installed Device</th>
-                            <th></th>
-                        </tr>
-                    </thead>
-                    <tbody>
-                        {% for devicebay in device_bays %}
-                            {% include 'dcim/inc/devicebay.html' %}
-                        {% empty %}
->>>>>>> 786f389b
                             <tr>
                                 <td>
                                     <a href="{% url 'dcim:device' pk=rd.pk %}">{{ rd }}</a>
@@ -478,6 +459,7 @@
                                     <th class="pk"><input type="checkbox" class="toggle" title="Toggle all" /></th>
                                 {% endif %}
                                 <th>Name</th>
+                                <th>Status</th>
                                 <th colspan="2">Installed Device</th>
                                 <th></th>
                             </tr>
