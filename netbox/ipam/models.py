from __future__ import unicode_literals

import netaddr
from django.conf import settings
from django.contrib.contenttypes.fields import GenericRelation
from django.core.exceptions import ValidationError
from django.core.validators import MaxValueValidator, MinValueValidator
from django.db import models
from django.db.models.expressions import RawSQL
from django.urls import reverse
from django.utils.encoding import python_2_unicode_compatible

from dcim.models import Interface
from extras.models import CustomFieldModel, CustomFieldValue
from tenancy.models import Tenant
from utilities.models import CreatedUpdatedModel
from utilities.utils import csv_format
from .constants import *
from .fields import IPNetworkField, IPAddressField
from .querysets import PrefixQuerySet


@python_2_unicode_compatible
class VRF(CreatedUpdatedModel, CustomFieldModel):
    """
    A virtual routing and forwarding (VRF) table represents a discrete layer three forwarding domain (e.g. a routing
    table). Prefixes and IPAddresses can optionally be assigned to VRFs. (Prefixes and IPAddresses not assigned to a VRF
    are said to exist in the "global" table.)
    """
    name = models.CharField(max_length=50)
    rd = models.CharField(max_length=21, unique=True, verbose_name='Route distinguisher')
    tenant = models.ForeignKey(Tenant, related_name='vrfs', blank=True, null=True, on_delete=models.PROTECT)
    enforce_unique = models.BooleanField(default=True, verbose_name='Enforce unique space',
                                         help_text="Prevent duplicate prefixes/IP addresses within this VRF")
    description = models.CharField(max_length=100, blank=True)
    custom_field_values = GenericRelation(CustomFieldValue, content_type_field='obj_type', object_id_field='obj_id')

    csv_headers = ['name', 'rd', 'tenant', 'enforce_unique', 'description']

    class Meta:
        ordering = ['name']
        verbose_name = 'VRF'
        verbose_name_plural = 'VRFs'

    def __str__(self):
        return self.display_name or super(VRF, self).__str__()

    def get_absolute_url(self):
        return reverse('ipam:vrf', args=[self.pk])

    def to_csv(self):
        return csv_format([
            self.name,
            self.rd,
            self.tenant.name if self.tenant else None,
            self.enforce_unique,
            self.description,
        ])

    @property
    def display_name(self):
        if self.name and self.rd:
            return "{} ({})".format(self.name, self.rd)
        return None


@python_2_unicode_compatible
class RIR(models.Model):
    """
    A Regional Internet Registry (RIR) is responsible for the allocation of a large portion of the global IP address
    space. This can be an organization like ARIN or RIPE, or a governing standard such as RFC 1918.
    """
    name = models.CharField(max_length=50, unique=True)
    slug = models.SlugField(unique=True)
    is_private = models.BooleanField(default=False, verbose_name='Private',
                                     help_text='IP space managed by this RIR is considered private')

    class Meta:
        ordering = ['name']
        verbose_name = 'RIR'
        verbose_name_plural = 'RIRs'

    def __str__(self):
        return self.name

    def get_absolute_url(self):
        return "{}?rir={}".format(reverse('ipam:aggregate_list'), self.slug)


@python_2_unicode_compatible
class Aggregate(CreatedUpdatedModel, CustomFieldModel):
    """
    An aggregate exists at the root level of the IP address space hierarchy in NetBox. Aggregates are used to organize
    the hierarchy and track the overall utilization of available address space. Each Aggregate is assigned to a RIR.
    """
    family = models.PositiveSmallIntegerField(choices=AF_CHOICES)
    prefix = IPNetworkField()
    rir = models.ForeignKey('RIR', related_name='aggregates', on_delete=models.PROTECT, verbose_name='RIR')
    date_added = models.DateField(blank=True, null=True)
    description = models.CharField(max_length=100, blank=True)
    custom_field_values = GenericRelation(CustomFieldValue, content_type_field='obj_type', object_id_field='obj_id')

    csv_headers = ['prefix', 'rir', 'date_added', 'description']

    class Meta:
        ordering = ['family', 'prefix']

    def __str__(self):
        return str(self.prefix)

    def get_absolute_url(self):
        return reverse('ipam:aggregate', args=[self.pk])

    def clean(self):

        if self.prefix:

            # Clear host bits from prefix
            self.prefix = self.prefix.cidr

            # Ensure that the aggregate being added is not covered by an existing aggregate
            covering_aggregates = Aggregate.objects.filter(prefix__net_contains_or_equals=str(self.prefix))
            if self.pk:
                covering_aggregates = covering_aggregates.exclude(pk=self.pk)
            if covering_aggregates:
                raise ValidationError({
                    'prefix': "Aggregates cannot overlap. {} is already covered by an existing aggregate ({}).".format(
                        self.prefix, covering_aggregates[0]
                    )
                })

            # Ensure that the aggregate being added does not cover an existing aggregate
            covered_aggregates = Aggregate.objects.filter(prefix__net_contained=str(self.prefix))
            if self.pk:
                covered_aggregates = covered_aggregates.exclude(pk=self.pk)
            if covered_aggregates:
                raise ValidationError({
                    'prefix': "Aggregates cannot overlap. {} covers an existing aggregate ({}).".format(
                        self.prefix, covered_aggregates[0]
                    )
                })

    def save(self, *args, **kwargs):
        if self.prefix:
            # Infer address family from IPNetwork object
            self.family = self.prefix.version
        super(Aggregate, self).save(*args, **kwargs)

    def to_csv(self):
        return csv_format([
            self.prefix,
            self.rir.name,
            self.date_added.isoformat() if self.date_added else None,
            self.description,
        ])

    def get_utilization(self):
        """
        Determine the prefix utilization of the aggregate and return it as a percentage.
        """
        queryset = Prefix.objects.filter(prefix__net_contained_or_equal=str(self.prefix))
        child_prefixes = netaddr.IPSet([p.prefix for p in queryset])
        return int(float(child_prefixes.size) / self.prefix.size * 100)


@python_2_unicode_compatible
class Role(models.Model):
    """
    A Role represents the functional role of a Prefix or VLAN; for example, "Customer," "Infrastructure," or
    "Management."
    """
    name = models.CharField(max_length=50, unique=True)
    slug = models.SlugField(unique=True)
    weight = models.PositiveSmallIntegerField(default=1000)

    class Meta:
        ordering = ['weight', 'name']

    def __str__(self):
        return self.name

    @property
    def count_prefixes(self):
        return self.prefixes.count()

    @property
    def count_vlans(self):
        return self.vlans.count()


@python_2_unicode_compatible
class Prefix(CreatedUpdatedModel, CustomFieldModel):
    """
    A Prefix represents an IPv4 or IPv6 network, including mask length. Prefixes can optionally be assigned to Sites and
    VRFs. A Prefix must be assigned a status and may optionally be assigned a used-define Role. A Prefix can also be
    assigned to a VLAN where appropriate.
    """
    family = models.PositiveSmallIntegerField(choices=AF_CHOICES, editable=False)
    prefix = IPNetworkField(help_text="IPv4 or IPv6 network with mask")
    site = models.ForeignKey('dcim.Site', related_name='prefixes', on_delete=models.PROTECT, blank=True, null=True)
    vrf = models.ForeignKey('VRF', related_name='prefixes', on_delete=models.PROTECT, blank=True, null=True,
                            verbose_name='VRF')
    tenant = models.ForeignKey(Tenant, related_name='prefixes', blank=True, null=True, on_delete=models.PROTECT)
    vlan = models.ForeignKey('VLAN', related_name='prefixes', on_delete=models.PROTECT, blank=True, null=True,
                             verbose_name='VLAN')
    status = models.PositiveSmallIntegerField('Status', choices=PREFIX_STATUS_CHOICES, default=PREFIX_STATUS_ACTIVE,
                                              help_text="Operational status of this prefix")
    role = models.ForeignKey('Role', related_name='prefixes', on_delete=models.SET_NULL, blank=True, null=True,
                             help_text="The primary function of this prefix")
    is_pool = models.BooleanField(verbose_name='Is a pool', default=False,
                                  help_text="All IP addresses within this prefix are considered usable")
    description = models.CharField(max_length=100, blank=True)
    custom_field_values = GenericRelation(CustomFieldValue, content_type_field='obj_type', object_id_field='obj_id')

    objects = PrefixQuerySet.as_manager()

    csv_headers = [
        'prefix', 'vrf', 'tenant', 'site', 'vlan_group', 'vlan_vid', 'status', 'role', 'is_pool', 'description',
    ]

    class Meta:
        ordering = ['vrf', 'family', 'prefix']
        verbose_name_plural = 'prefixes'

    def __str__(self):
        return str(self.prefix)

    def get_absolute_url(self):
        return reverse('ipam:prefix', args=[self.pk])

    def clean(self):

        if self.prefix:

            # Disallow host masks
            if self.prefix.version == 4 and self.prefix.prefixlen == 32:
                raise ValidationError({
                    'prefix': "Cannot create host addresses (/32) as prefixes. Create an IPv4 address instead."
                })
            elif self.prefix.version == 6 and self.prefix.prefixlen == 128:
                raise ValidationError({
                    'prefix': "Cannot create host addresses (/128) as prefixes. Create an IPv6 address instead."
                })

            # Enforce unique IP space (if applicable)
            if (self.vrf is None and settings.ENFORCE_GLOBAL_UNIQUE) or (self.vrf and self.vrf.enforce_unique):
                duplicate_prefixes = self.get_duplicates()
                if duplicate_prefixes:
                    raise ValidationError({
                        'prefix': "Duplicate prefix found in {}: {}".format(
                            "VRF {}".format(self.vrf) if self.vrf else "global table",
                            duplicate_prefixes.first(),
                        )
                    })

    def save(self, *args, **kwargs):
        if self.prefix:
            # Clear host bits from prefix
            self.prefix = self.prefix.cidr
            # Infer address family from IPNetwork object
            self.family = self.prefix.version
        super(Prefix, self).save(*args, **kwargs)

    def to_csv(self):
        return csv_format([
            self.prefix,
            self.vrf.rd if self.vrf else None,
            self.tenant.name if self.tenant else None,
            self.site.name if self.site else None,
            self.vlan.group.name if self.vlan and self.vlan.group else None,
            self.vlan.vid if self.vlan else None,
            self.get_status_display(),
            self.role.name if self.role else None,
            self.is_pool,
            self.description,
        ])

    def get_status_class(self):
        return STATUS_CHOICE_CLASSES[self.status]

    def get_duplicates(self):
        return Prefix.objects.filter(vrf=self.vrf, prefix=str(self.prefix)).exclude(pk=self.pk)

    def get_child_prefixes(self):
        """
<<<<<<< HEAD
        Return all child Prefixes within this Prefix.
        """
        return Prefix.objects.filter(prefix__net_contained=str(self.prefix), vrf=self.vrf)

    def get_available_prefixes(self):
        """
        Return all available prefixes within this Prefix.
        """
        prefix = netaddr.IPSet(self.prefix)
        child_prefixes = netaddr.IPSet([p.prefix for p in self.get_child_prefixes()])
        available_prefixes = prefix - child_prefixes
        return available_prefixes

=======
        Return all Prefixes within this Prefix and VRF.
        """
        return Prefix.objects.filter(prefix__net_contained=str(self.prefix), vrf=self.vrf)

>>>>>>> 5262156e
    def get_child_ips(self):
        """
        Return all IPAddresses within this Prefix and VRF.
        """
        return IPAddress.objects.filter(address__net_host_contained=str(self.prefix), vrf=self.vrf)

    def get_available_prefixes(self):
        """
        Return all available Prefixes within this prefix as an IPSet.
        """
        prefix = netaddr.IPSet(self.prefix)
        child_prefixes = netaddr.IPSet([child.prefix for child in self.get_child_prefixes()])
        available_prefixes = prefix - child_prefixes

        return available_prefixes

    def get_available_ips(self):
        """
        Return all available IPs within this prefix as an IPSet.
        """
        prefix = netaddr.IPSet(self.prefix)
        child_ips = netaddr.IPSet([ip.address.ip for ip in self.get_child_ips()])
        available_ips = prefix - child_ips

        # Remove unusable IPs from non-pool prefixes
        if not self.is_pool:
            available_ips -= netaddr.IPSet([
                netaddr.IPAddress(self.prefix.first),
                netaddr.IPAddress(self.prefix.last),
            ])

        return available_ips

    def get_first_available_prefix(self):
        """
        Return the first available child prefix within the prefix (or None).
        """
        available_prefixes = self.get_available_prefixes()
        if not available_prefixes:
            return None
        return available_prefixes.iter_cidrs()[0]

    def get_first_available_ip(self):
        """
        Return the first available IP within the prefix (or None).
        """
        available_ips = self.get_available_ips()
        if not available_ips:
            return None
        return '{}/{}'.format(next(available_ips.__iter__()), self.prefix.prefixlen)

    def get_utilization(self):
        """
        Determine the utilization of the prefix and return it as a percentage. For Prefixes with a status of
        "container", calculate utilization based on child prefixes. For all others, count child IP addresses.
        """
        if self.status == PREFIX_STATUS_CONTAINER:
            queryset = Prefix.objects.filter(prefix__net_contained=str(self.prefix), vrf=self.vrf)
            child_prefixes = netaddr.IPSet([p.prefix for p in queryset])
            return int(float(child_prefixes.size) / self.prefix.size * 100)
        else:
            child_count = self.get_child_ips().count()
            prefix_size = self.prefix.size
            if self.family == 4 and self.prefix.prefixlen < 31 and not self.is_pool:
                prefix_size -= 2
            return int(float(child_count) / prefix_size * 100)


class IPAddressManager(models.Manager):

    def get_queryset(self):
        """
        By default, PostgreSQL will order INETs with shorter (larger) prefix lengths ahead of those with longer
        (smaller) masks. This makes no sense when ordering IPs, which should be ordered solely by family and host
        address. We can use HOST() to extract just the host portion of the address (ignoring its mask), but we must
        then re-cast this value to INET() so that records will be ordered properly. We are essentially re-casting each
        IP address as a /32 or /128.
        """
        qs = super(IPAddressManager, self).get_queryset()
        return qs.annotate(host=RawSQL('INET(HOST(ipam_ipaddress.address))', [])).order_by('family', 'host')


@python_2_unicode_compatible
class IPAddress(CreatedUpdatedModel, CustomFieldModel):
    """
    An IPAddress represents an individual IPv4 or IPv6 address and its mask. The mask length should match what is
    configured in the real world. (Typically, only loopback interfaces are configured with /32 or /128 masks.) Like
    Prefixes, IPAddresses can optionally be assigned to a VRF. An IPAddress can optionally be assigned to an Interface.
    Interfaces can have zero or more IPAddresses assigned to them.

    An IPAddress can also optionally point to a NAT inside IP, designating itself as a NAT outside IP. This is useful,
    for example, when mapping public addresses to private addresses. When an Interface has been assigned an IPAddress
    which has a NAT outside IP, that Interface's Device can use either the inside or outside IP as its primary IP.
    """
    family = models.PositiveSmallIntegerField(choices=AF_CHOICES, editable=False)
    address = IPAddressField(help_text="IPv4 or IPv6 address (with mask)")
    vrf = models.ForeignKey('VRF', related_name='ip_addresses', on_delete=models.PROTECT, blank=True, null=True,
                            verbose_name='VRF')
    tenant = models.ForeignKey(Tenant, related_name='ip_addresses', blank=True, null=True, on_delete=models.PROTECT)
    status = models.PositiveSmallIntegerField(
        'Status', choices=IPADDRESS_STATUS_CHOICES, default=IPADDRESS_STATUS_ACTIVE,
        help_text='The operational status of this IP'
    )
    role = models.PositiveSmallIntegerField(
        'Role', choices=IPADDRESS_ROLE_CHOICES, blank=True, null=True, help_text='The functional role of this IP'
    )
    interface = models.ForeignKey(Interface, related_name='ip_addresses', on_delete=models.CASCADE, blank=True,
                                  null=True)
    nat_inside = models.OneToOneField('self', related_name='nat_outside', on_delete=models.SET_NULL, blank=True,
                                      null=True, verbose_name='NAT (Inside)',
                                      help_text="The IP for which this address is the \"outside\" IP")
    description = models.CharField(max_length=100, blank=True)
    custom_field_values = GenericRelation(CustomFieldValue, content_type_field='obj_type', object_id_field='obj_id')

    objects = IPAddressManager()

    csv_headers = [
        'address', 'vrf', 'tenant', 'status', 'role', 'device', 'virtual_machine', 'interface_name', 'is_primary',
        'description',
    ]

    class Meta:
        ordering = ['family', 'address']
        verbose_name = 'IP address'
        verbose_name_plural = 'IP addresses'

    def __str__(self):
        return str(self.address)

    def get_absolute_url(self):
        return reverse('ipam:ipaddress', args=[self.pk])

    def get_duplicates(self):
        return IPAddress.objects.filter(vrf=self.vrf, address__net_host=str(self.address.ip)).exclude(pk=self.pk)

    def clean(self):

        if self.address:

            # Enforce unique IP space (if applicable)
            if (self.vrf is None and settings.ENFORCE_GLOBAL_UNIQUE) or (self.vrf and self.vrf.enforce_unique):
                duplicate_ips = self.get_duplicates()
                if duplicate_ips:
                    raise ValidationError({
                        'address': "Duplicate IP address found in {}: {}".format(
                            "VRF {}".format(self.vrf) if self.vrf else "global table",
                            duplicate_ips.first(),
                        )
                    })

    def save(self, *args, **kwargs):
        if self.address:
            # Infer address family from IPAddress object
            self.family = self.address.version
        super(IPAddress, self).save(*args, **kwargs)

    def to_csv(self):

        # Determine if this IP is primary for a Device
        if self.family == 4 and getattr(self, 'primary_ip4_for', False):
            is_primary = True
        elif self.family == 6 and getattr(self, 'primary_ip6_for', False):
            is_primary = True
        else:
            is_primary = False

        return csv_format([
            self.address,
            self.vrf.rd if self.vrf else None,
            self.tenant.name if self.tenant else None,
            self.get_status_display(),
            self.get_role_display(),
            self.device.identifier if self.device else None,
            self.virtual_machine.name if self.virtual_machine else None,
            self.interface.name if self.interface else None,
            is_primary,
            self.description,
        ])

    @property
    def device(self):
        if self.interface:
            return self.interface.device
        return None

    @property
    def virtual_machine(self):
        if self.interface:
            return self.interface.virtual_machine
        return None

    def get_status_class(self):
        return STATUS_CHOICE_CLASSES[self.status]

    def get_role_class(self):
        return ROLE_CHOICE_CLASSES[self.role]


@python_2_unicode_compatible
class VLANGroup(models.Model):
    """
    A VLAN group is an arbitrary collection of VLANs within which VLAN IDs and names must be unique.
    """
    name = models.CharField(max_length=50)
    slug = models.SlugField()
    site = models.ForeignKey('dcim.Site', related_name='vlan_groups', on_delete=models.PROTECT, blank=True, null=True)

    class Meta:
        ordering = ['site', 'name']
        unique_together = [
            ['site', 'name'],
            ['site', 'slug'],
        ]
        verbose_name = 'VLAN group'
        verbose_name_plural = 'VLAN groups'

    def __str__(self):
        return self.name

    def get_absolute_url(self):
        return "{}?group_id={}".format(reverse('ipam:vlan_list'), self.pk)

    def get_next_available_vid(self):
        """
        Return the first available VLAN ID (1-4094) in the group.
        """
        vids = [vlan['vid'] for vlan in self.vlans.order_by('vid').values('vid')]
        for i in range(1, 4095):
            if i not in vids:
                return i
        return None


@python_2_unicode_compatible
class VLAN(CreatedUpdatedModel, CustomFieldModel):
    """
    A VLAN is a distinct layer two forwarding domain identified by a 12-bit integer (1-4094). Each VLAN must be assigned
    to a Site, however VLAN IDs need not be unique within a Site. A VLAN may optionally be assigned to a VLANGroup,
    within which all VLAN IDs and names but be unique.

    Like Prefixes, each VLAN is assigned an operational status and optionally a user-defined Role. A VLAN can have zero
    or more Prefixes assigned to it.
    """
    site = models.ForeignKey('dcim.Site', related_name='vlans', on_delete=models.PROTECT, blank=True, null=True)
    group = models.ForeignKey('VLANGroup', related_name='vlans', blank=True, null=True, on_delete=models.PROTECT)
    vid = models.PositiveSmallIntegerField(verbose_name='ID', validators=[
        MinValueValidator(1),
        MaxValueValidator(4094)
    ])
    name = models.CharField(max_length=64)
    tenant = models.ForeignKey(Tenant, related_name='vlans', blank=True, null=True, on_delete=models.PROTECT)
    status = models.PositiveSmallIntegerField('Status', choices=VLAN_STATUS_CHOICES, default=1)
    role = models.ForeignKey('Role', related_name='vlans', on_delete=models.SET_NULL, blank=True, null=True)
    description = models.CharField(max_length=100, blank=True)
    custom_field_values = GenericRelation(CustomFieldValue, content_type_field='obj_type', object_id_field='obj_id')

    csv_headers = ['site', 'group_name', 'vid', 'name', 'tenant', 'status', 'role', 'description']

    class Meta:
        ordering = ['site', 'group', 'vid']
        unique_together = [
            ['group', 'vid'],
            ['group', 'name'],
        ]
        verbose_name = 'VLAN'
        verbose_name_plural = 'VLANs'

    def __str__(self):
        return self.display_name or super(VLAN, self).__str__()

    def get_absolute_url(self):
        return reverse('ipam:vlan', args=[self.pk])

    def clean(self):

        # Validate VLAN group
        if self.group and self.group.site != self.site:
            raise ValidationError({
                'group': "VLAN group must belong to the assigned site ({}).".format(self.site)
            })

    def to_csv(self):
        return csv_format([
            self.site.name if self.site else None,
            self.group.name if self.group else None,
            self.vid,
            self.name,
            self.tenant.name if self.tenant else None,
            self.get_status_display(),
            self.role.name if self.role else None,
            self.description,
        ])

    @property
    def display_name(self):
        if self.vid and self.name:
            return "{} ({})".format(self.vid, self.name)
        return None

    def get_status_class(self):
        return STATUS_CHOICE_CLASSES[self.status]


@python_2_unicode_compatible
class Service(CreatedUpdatedModel):
    """
    A Service represents a layer-four service (e.g. HTTP or SSH) running on a Device or VirtualMachine. A Service may
    optionally be tied to one or more specific IPAddresses belonging to its parent.
    """
    device = models.ForeignKey(
        to='dcim.Device',
        on_delete=models.CASCADE,
        related_name='services',
        verbose_name='device',
        null=True,
        blank=True
    )
    virtual_machine = models.ForeignKey(
        to='virtualization.VirtualMachine',
        on_delete=models.CASCADE,
        related_name='services',
        null=True,
        blank=True
    )
    name = models.CharField(
        max_length=30
    )
    protocol = models.PositiveSmallIntegerField(
        choices=IP_PROTOCOL_CHOICES
    )
    port = models.PositiveIntegerField(
        validators=[MinValueValidator(1), MaxValueValidator(65535)],
        verbose_name='Port number'
    )
    ipaddresses = models.ManyToManyField(
        to='ipam.IPAddress',
        related_name='services',
        blank=True,
        verbose_name='IP addresses'
    )
    description = models.CharField(
        max_length=100,
        blank=True
    )

    class Meta:
        ordering = ['protocol', 'port']

    def __str__(self):
        return '{} ({}/{})'.format(self.name, self.port, self.get_protocol_display())

    @property
    def parent(self):
        return self.device or self.virtual_machine

    def clean(self):

        # A Service must belong to a Device *or* to a VirtualMachine
        if self.device and self.virtual_machine:
            raise ValidationError("A service cannot be associated with both a device and a virtual machine.")
        if not self.device and not self.virtual_machine:
            raise ValidationError("A service must be associated with either a device or a virtual machine.")<|MERGE_RESOLUTION|>--- conflicted
+++ resolved
@@ -283,7 +283,6 @@
 
     def get_child_prefixes(self):
         """
-<<<<<<< HEAD
         Return all child Prefixes within this Prefix.
         """
         return Prefix.objects.filter(prefix__net_contained=str(self.prefix), vrf=self.vrf)
@@ -297,12 +296,6 @@
         available_prefixes = prefix - child_prefixes
         return available_prefixes
 
-=======
-        Return all Prefixes within this Prefix and VRF.
-        """
-        return Prefix.objects.filter(prefix__net_contained=str(self.prefix), vrf=self.vrf)
-
->>>>>>> 5262156e
     def get_child_ips(self):
         """
         Return all IPAddresses within this Prefix and VRF.
